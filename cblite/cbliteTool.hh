--- conflicted
+++ resolved
@@ -59,11 +59,7 @@
     bool                    _continuous {false};
     bool                    _replicate {false};
     bool                    _explain {false};
-<<<<<<< HEAD
     alloc_slice             _jsonIDProperty {"_id"};
-=======
-    alloc_slice             _jsonIDProperty;
->>>>>>> dc578fbc
     string                  _user;
     PutMode                 _putMode {kPut};
     std::string             _listenerDirectory;
