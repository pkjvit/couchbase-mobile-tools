#!/bin/bash

function print_help {
    echo "Usage: build.sh --branch <branch-name>"
    echo
    echo "ARGUMENTS"
    echo "--branch |-b          The branch to use for building the tool"
    echo "--config |-c          The config to build (Debug (default), Release, MinSizeRel, RelWithDebInfo)"
    echo "--product|-p          The product to build (cblite (default) or cbl-log)"
    echo "--output|-o           Defines where the output of the build should go (default ci/<product>/build)"
    echo "--no-submodule|-n     Don't pull any submodules (if using another repo management tool)"
}

which git > /dev/null
if [ $? -ne 0 ]; then
    echo "git not found, aborting..."
    exit 2
fi

which cmake > /dev/null
if [ $? -ne 0 ]; then
    echo "cmake not found, aborting..."
    exit 3
fi

which make > /dev/null
if [ $? -ne 0 ]; then
    echo "mmake not found, aborting..."
    exit 4
fi

TOP="$( cd "$(dirname "$0")" ; pwd -P )/.."
pushd $TOP

CONFIG="Debug"
BRANCH=""
PRODUCT="cblite"
NO_SUBMODULE=false
CMAKE_DIRECTORY=$TOP
<<<<<<< HEAD
=======
INSTALL_PREFIX=""
>>>>>>> dc578fbc
OUTPUT=""
while (( "$#" )); do
  case "$1" in
    -b|--branch)
      BRANCH=$2
      shift 2
      ;;
    -c|--config)
      CONFIG=$2
      shift 2
      ;;
    -p|--product)
      PRODUCT=$2
      shift 2
      ;;
    -n|--no-submodule)
      NO_SUBMODULE=true
      shift 1
      ;;
    -o|--output)
      OUTPUT=$2
      shift 2
      ;;
<<<<<<< HEAD
  -d|--cmake-directory)
=======
    -d|--cmake-directory)
>>>>>>> dc578fbc
      CMAKE_DIRECTORY=$2
      shift 2
      ;;
    --) # end argument parsing
      shift
      break
      ;;
    -*|--*=) # unsupported flags
      echo "Error: Unsupported flag $1" >&2
      print_help
      exit 1
      ;;
    *)
      echo "Error: Position arguments not allowed ($1 given)" >&2
      print_help
      exit 1
      ;;
  esac
done

if [[ -z $OUTPUT ]]; then
    OUTPUT="`pwd`/ci/$PRODUCT/build"
fi

if $NO_SUBMODULE; then
    echo "Skipping submodule checkout..."
else
    git submodule update --init --recursive
fi

if [[ ! -z $BRANCH ]]; then
    echo "Checking out branch $BRANCH of LiteCore..."
    pushd vendor/couchbase-lite-core
    git reset --hard
    git checkout $BRANCH
    git fetch origin
    git pull origin $BRANCH
    git submodule update --init --recursive
    popd
fi

if [[ ! -d $OUTPUT ]]; then
    mkdir -p $OUTPUT
<<<<<<< HEAD
fi

pushd $OUTPUT
cmake -DCMAKE_BUILD_TYPE=$CONFIG $CMAKE_DIRECTORY
make -j8 $PRODUCT
=======
fi

if [[ "$PRODUCT" = "cblite" ]]; then
    CMAKE_FLAGS="-DBUILD_CBLITE=ON"
elif [[ "$PRODUCT" = "cbl-log" ]]; then
    CMAKE_FLAGS="-DBUILD_CBL_LOG=ON"
fi

pushd $OUTPUT
cmake -DCMAKE_BUILD_TYPE=$CONFIG -DCMAKE_SKIP_INSTALL_ALL_DEPENDENCY=ON $CMAKE_FLAGS $CMAKE_DIRECTORY
make -j8 $PRODUCT ${PRODUCT}test
>>>>>>> dc578fbc
popd
popd<|MERGE_RESOLUTION|>--- conflicted
+++ resolved
@@ -37,10 +37,7 @@
 PRODUCT="cblite"
 NO_SUBMODULE=false
 CMAKE_DIRECTORY=$TOP
-<<<<<<< HEAD
-=======
 INSTALL_PREFIX=""
->>>>>>> dc578fbc
 OUTPUT=""
 while (( "$#" )); do
   case "$1" in
@@ -64,11 +61,7 @@
       OUTPUT=$2
       shift 2
       ;;
-<<<<<<< HEAD
-  -d|--cmake-directory)
-=======
     -d|--cmake-directory)
->>>>>>> dc578fbc
       CMAKE_DIRECTORY=$2
       shift 2
       ;;
@@ -112,13 +105,6 @@
 
 if [[ ! -d $OUTPUT ]]; then
     mkdir -p $OUTPUT
-<<<<<<< HEAD
-fi
-
-pushd $OUTPUT
-cmake -DCMAKE_BUILD_TYPE=$CONFIG $CMAKE_DIRECTORY
-make -j8 $PRODUCT
-=======
 fi
 
 if [[ "$PRODUCT" = "cblite" ]]; then
@@ -130,6 +116,5 @@
 pushd $OUTPUT
 cmake -DCMAKE_BUILD_TYPE=$CONFIG -DCMAKE_SKIP_INSTALL_ALL_DEPENDENCY=ON $CMAKE_FLAGS $CMAKE_DIRECTORY
 make -j8 $PRODUCT ${PRODUCT}test
->>>>>>> dc578fbc
 popd
 popd